import unittest
import json
import yaml
import os
import shutil
import xarray as xr
import numpy as np
import fv3config
import fv3gfs
import fv3util
from mpi4py import MPI
from util import redirect_stdout

test_dir = os.path.dirname(os.path.abspath(__file__))


class GetterTests(unittest.TestCase):

    def __init__(self, *args, **kwargs):
        super(GetterTests, self).__init__(*args, **kwargs)
        self.tracer_data = fv3gfs.get_tracer_metadata()
        self.dynamics_data = {
<<<<<<< HEAD
            entry['name']: entry for entry in fv3util.dynamics_properties
        }
        self.physics_data = {
            entry['name']: entry for entry in fv3util.physics_properties
=======
            entry['name']: entry for entry in fv3util.DYNAMICS_PROPERTIES
        }
        self.physics_data = {
            entry['name']: entry for entry in fv3util.PHYSICS_PROPERTIES
>>>>>>> 0711559f
        }
        self.mpi_comm = MPI.COMM_WORLD

    def setUp(self):
        pass

    def tearDown(self):
        self.mpi_comm.barrier()

    def test_dynamics_quantities_present_in_metadata(self):
        """Test that some small subset of dynamics names are in the data dictionary"""
        for name in ['x_wind', 'y_wind', 'vertical_wind', 'surface_geopotential']:
            self.assertIn(name, self.dynamics_data.keys())

    def test_physics_quantities_present_in_metadata(self):
        """Test that some small subset of physics names are in the data dictionary"""
        for name in ['land_sea_mask', 'surface_temperature', 'surface_roughness', 'air_temperature_at_2m']:
            self.assertIn(name, self.physics_data.keys())

    def test_air_temperature_config_units(self):
        self.assertEqual(self.dynamics_data['air_temperature']['units'], 'degK')

    def test_air_temperatures_are_reasonable(self):
        """Test that air temperatures are numbers that look like air temperatures"""
        state = fv3gfs.without_ghost_cells(fv3gfs.get_state(names=['air_temperature']))
        self.assertIn('air_temperature', state.keys())
        data_array = state['air_temperature']
        self.assertIsInstance(data_array, xr.DataArray)
        self.assertIn('units', data_array.attrs)
        self.assertEqual(data_array.attrs['units'], 'degK')
        self.assertTrue(np.all(data_array.values > 150.))
        self.assertTrue(np.all(data_array.values < 400.))

    def test_get_surface_geopotential(self):
        """This is a special test because it's the only 2D dynamics variable."""
        state = fv3gfs.without_ghost_cells(fv3gfs.get_state(names=['surface_geopotential']))
        self.assertIn('surface_geopotential', state.keys())
        data_array = state['surface_geopotential']
        self.assertIsInstance(data_array, xr.DataArray)
        self.assertIn('units', data_array.attrs)
        self.assertEqual(data_array.attrs['units'], 'm^2 s^-2')

    def test_get_soil_temperature(self):
        """This is a special test because it uses a different vertical grid (soil levels)."""
        state = fv3gfs.without_ghost_cells(fv3gfs.get_state(names=['soil_temperature']))
        self.assertIn('soil_temperature', state.keys())
        data_array = state['soil_temperature']
        self.assertIsInstance(data_array, xr.DataArray)
        self.assertIn('units', data_array.attrs)
        self.assertEqual(data_array.attrs['units'], 'degK')

    def test_get_cloud_amount(self):
        """Included because this caused a segfault at some point, as a diagnostic tracer."""
        self._get_names_helper(['cloud_amount'])

    def test_get_hybrid_a_coordinate(self):
        self._get_names_helper(['atmosphere_hybrid_a_coordinate'])

    def test_dynamics_quantities_one_at_a_time(self):
        for name in self.dynamics_data.keys():
            self._get_names_helper([name])
            self.mpi_comm.barrier()

    def test_physics_quantities_one_at_a_time(self):
        for name in self.physics_data.keys():
            self._get_names_helper([name])
            self.mpi_comm.barrier()

    def test_tracer_quantities_one_at_a_time(self):
        for name in self.tracer_data.keys():
            self._get_names_helper([name])
            self.mpi_comm.barrier()

    def test_get_all_dynamics_quantities(self):
        self._get_names_helper(self.dynamics_data.keys())

    def test_get_all_physics_quantities(self):
        self._get_names_helper(self.physics_data.keys())

    def test_get_all_tracer_quantities(self):
        self._get_names_helper(self.tracer_data.keys())

    def test_get_all_names(self):
        self._get_names_helper(list(self.dynamics_data.keys()) + list(self.physics_data.keys()) + list(self.tracer_data.keys()))

    def test_get_only_some_names(self):
        all_name_list = list(self.dynamics_data.keys()) + list(self.physics_data.keys()) + list(self.tracer_data.keys())
        self._get_names_helper(all_name_list[::3])

    def _get_names_helper(self, name_list):
        state = fv3gfs.get_state(names=name_list)
        for name, value in state.items():
            with self.subTest(name):
                self.assertIsInstance(name, str)
                self.assertIsInstance(value, xr.DataArray)
                self.assertIn('units', value.attrs)
        for name in name_list:
            with self.subTest(name):
                self.assertIn(name, state)
        self.assertEqual(len(name_list), len(state.keys()))


class TracerMetadataTests(unittest.TestCase):

    def test_tracer_index_is_one_based(self):
        data = fv3gfs.get_tracer_metadata()
        indexes = []
        for entry in data.values():
            self.assertIn('i_tracer', entry)
            indexes.append(entry['i_tracer'])
        indexes = sorted(indexes)
        self.assertEqual(indexes[0], 1)
        self.assertEqual(indexes[-1], len(indexes))
        self.assertEqual(len(indexes), len(set(indexes)))  # test there are no duplicates

    def test_tracer_metadata_has_all_keys(self):
        data = fv3gfs.get_tracer_metadata()
        for name, metadata in data.items():
            with self.subTest(msg=name):
                self.assertIn('units', metadata)
                self.assertIn('i_tracer', metadata)
                self.assertIn('fortran_name', metadata)
                self.assertIsInstance(metadata['units'], str)
                self.assertIsInstance(metadata['i_tracer'], int)
                self.assertIsInstance(metadata['fortran_name'], str)

    def test_all_tracers_present(self):
        tracer_names = [
            'specific_humidity', 'cloud_water_mixing_ratio', 'rain_mixing_ratio', 'cloud_ice_mixing_ratio',
            'snow_mixing_ratio', 'graupel_mixing_ratio', 'ozone_mixing_ratio', 'cloud_amount'
        ]
        data = fv3gfs.get_tracer_metadata()
        self.assertEqual(set(data.keys()), set(tracer_names))


if __name__ == '__main__':
    rank = MPI.COMM_WORLD.Get_rank()
    config = yaml.safe_load(open(os.path.join(test_dir, 'default_config.yml'), 'r'))
    rundir = os.path.join(test_dir, 'rundir')
    if rank == 0:
        if os.path.isdir(rundir):
            shutil.rmtree(rundir)
        fv3config.write_run_directory(config, rundir)
    MPI.COMM_WORLD.barrier()
    original_path = os.getcwd()
    os.chdir(rundir)
    try:
        with redirect_stdout(os.devnull):
            fv3gfs.initialize()
            MPI.COMM_WORLD.barrier()
        if rank != 0:
            kwargs = {'verbosity': 0}
        else:
            kwargs = {'verbosity': 2}
        unittest.main(**kwargs)
    finally:
        os.chdir(original_path)
        if rank == 0:
            shutil.rmtree(rundir)<|MERGE_RESOLUTION|>--- conflicted
+++ resolved
@@ -20,17 +20,10 @@
         super(GetterTests, self).__init__(*args, **kwargs)
         self.tracer_data = fv3gfs.get_tracer_metadata()
         self.dynamics_data = {
-<<<<<<< HEAD
-            entry['name']: entry for entry in fv3util.dynamics_properties
-        }
-        self.physics_data = {
-            entry['name']: entry for entry in fv3util.physics_properties
-=======
             entry['name']: entry for entry in fv3util.DYNAMICS_PROPERTIES
         }
         self.physics_data = {
             entry['name']: entry for entry in fv3util.PHYSICS_PROPERTIES
->>>>>>> 0711559f
         }
         self.mpi_comm = MPI.COMM_WORLD
 
