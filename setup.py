from glob import glob
import subprocess
import os
import shutil
from setuptools import setup, find_packages
from distutils.extension import Extension
from Cython.Distutils import build_ext
from Cython.Build import cythonize
# This line only needed if building with NumPy in Cython file.
from numpy import get_include

PACKAGE_VERSION = '0.2.1'

fv3gfs_build_path_environ_name = 'FV3GFS_BUILD_DIR'
make_command = os.environ.get('MAKE', 'make')
package_dir = os.path.dirname(os.path.abspath(__file__))


class BuildDirectoryError(Exception):
    pass


relative_wrapper_build_filenames = ['lib/coupler_lib.o', 'lib/physics_data.o', 'lib/dynamics_data.o', ]

relative_fv3gfs_build_filenames = [
    'atmos_model.o', 'module_fv3_config.o', 'cpl/libfv3cpl.a',
    'ipd/libipd.a', 'atmos_cubed_sphere/libfv3core.a', 'io/libfv3io.a',
    'gfsphysics/libgfsphys.a', '../stochastic_physics/libstochastic_physics.a',
    '/opt/NCEPlibs/lib/libnemsio_d.a', '/opt/NCEPlibs/lib/libbacio_4.a',
    '/opt/NCEPlibs/lib/libsp_v2.0.2_d.a', '/opt/NCEPlibs/lib/libw3emc_d.a', '/opt/NCEPlibs/lib/libw3nco_d.a',
]

library_link_args = [
    '-lFMS', '-lesmf', '-lgfortran', '-lpython3.7m', '-lmpi_mpifh', '-lmpi',
    '-lnetcdf', '-lnetcdff', '-fopenmp', '-lmvec', '-lblas', '-lc', '-lrt',
]

requirements = [
    'xarray>=0.13.0',
    'netCDF4>=1.4.2',
    'numpy',
    f'fv3util=={PACKAGE_VERSION}',
]

setup_requirements = ['cython', 'numpy', 'jinja2']

test_requirements = []

with open('README.md') as readme_file:
    readme = readme_file.read()

with open('HISTORY.md') as history_file:
    history = history_file.read()

if fv3gfs_build_path_environ_name in os.environ:
    fv3gfs_build_path = os.environ(fv3gfs_build_path_environ_name)
else:
    fv3gfs_build_path = os.path.join(package_dir, 'lib/external/FV3/')

fortran_build_filenames = []
for relative_filename in relative_fv3gfs_build_filenames:
    fortran_build_filenames.append(os.path.join(fv3gfs_build_path, relative_filename))

wrapper_build_filenames = []
for relative_filename in relative_wrapper_build_filenames:
    wrapper_build_filenames.append(os.path.join(package_dir, relative_filename))

for filename in fortran_build_filenames:
    if not os.path.isfile(filename):
        raise BuildDirectoryError(f'File {filename} is missing, first run make in {fv3gfs_build_path}')

# copy2 preserves executable flag
shutil.copy2(os.path.join(fv3gfs_build_path, 'fv3.exe'), os.path.join(package_dir, 'fv3.exe'))

ext_modules = [
    Extension(# module name:
        'fv3gfs._wrapper',
        # source file:
        ['lib/_wrapper.pyx'],
        include_dirs=[
            get_include(),
        ],
        extra_link_args=wrapper_build_filenames + fortran_build_filenames + library_link_args,
        depends=fortran_build_filenames + wrapper_build_filenames,
    )
]

setup(
    author="Vulcan Technologies LLC",
    author_email='jeremym@vulcan.com',
    python_requires='>=3.5',
    classifiers=[
        'Development Status :: 2 - Pre-Alpha',
        'Intended Audience :: Developers',
        'License :: OSI Approved :: BSD License',
        'Natural Language :: English',
        'Programming Language :: Python :: 3',
        'Programming Language :: Python :: 3.5',
        'Programming Language :: Python :: 3.6',
        'Programming Language :: Python :: 3.7',
    ],
    install_requires=requirements,
    setup_requires=setup_requirements,
    tests_require=test_requirements,
    name='fv3gfs-python',
    license="BSD license",
    long_description=readme + '\n\n' + history,
    cmdclass={'build_ext': build_ext},
    packages=['fv3gfs'],
    # Needed if building with NumPy.
    # This includes the NumPy headers when compiling.
    include_dirs=[get_include()],
    ext_modules=cythonize(ext_modules),
<<<<<<< HEAD
    url='https://github.com/VulcanClimateModeling/fv3gfs',
    version='0.3.0',
=======
    url='https://github.com/VulcanClimateModeling/fv3gfs-python',
    version=PACKAGE_VERSION,
>>>>>>> c8bb0317
    zip_safe=False,
)<|MERGE_RESOLUTION|>--- conflicted
+++ resolved
@@ -9,7 +9,7 @@
 # This line only needed if building with NumPy in Cython file.
 from numpy import get_include
 
-PACKAGE_VERSION = '0.2.1'
+PACKAGE_VERSION = '0.3.0'
 
 fv3gfs_build_path_environ_name = 'FV3GFS_BUILD_DIR'
 make_command = os.environ.get('MAKE', 'make')
@@ -111,12 +111,7 @@
     # This includes the NumPy headers when compiling.
     include_dirs=[get_include()],
     ext_modules=cythonize(ext_modules),
-<<<<<<< HEAD
-    url='https://github.com/VulcanClimateModeling/fv3gfs',
-    version='0.3.0',
-=======
     url='https://github.com/VulcanClimateModeling/fv3gfs-python',
     version=PACKAGE_VERSION,
->>>>>>> c8bb0317
     zip_safe=False,
 )