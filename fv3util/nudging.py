--- conflicted
+++ resolved
@@ -58,20 +58,10 @@
     for name, timescale in nudging_timescales.items():
         quantity = state[name]
         reference = reference_state[name]
-<<<<<<< HEAD
-        units.ensure_equal_units(quantity.units, reference.units)
         return_data = (reference.view[:] - quantity.view[:]) / timescale.total_seconds()
-        print('before', quantity.units)
-=======
-        return_data = (reference.view[:] - quantity.view[:]) / timescale.total_seconds()
->>>>>>> 514bf61d
         return_dict[name] = Quantity(
             return_data,
             dims=quantity.dims,
             units=quantity.units + ' s^-1'
         )
-<<<<<<< HEAD
-        print('after', return_dict[name].units)
-=======
->>>>>>> 514bf61d
     return return_dict