--- conflicted
+++ resolved
@@ -40,15 +40,9 @@
 
 workflows:
   version: 2
-<<<<<<< HEAD
-  build:
-    jobs:
-      - build_default
-=======
   tagged-build:
     jobs:
       - build_default:
           filters:
             tags:
-              only: /^v.*/
->>>>>>> 216cf495
+              only: /^v.*/