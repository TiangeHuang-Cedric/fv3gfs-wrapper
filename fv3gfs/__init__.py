--- conflicted
+++ resolved
@@ -7,11 +7,7 @@
 from ._restart import get_restart_names
 from ._ghost_cells import without_ghost_cells, with_ghost_cells
 from fv3util import (
-<<<<<<< HEAD
-    InvalidQuantityError, dynamics_properties, physics_properties, read_state, write_state
-=======
     InvalidQuantityError, DYNAMICS_PROPERTIES, PHYSICS_PROPERTIES, read_state, write_state
->>>>>>> 0711559f
 )
 
 
@@ -22,11 +18,7 @@
     'get_n_ghost_cells', 'get_step_count', 'get_tracer_metadata',
     'without_ghost_cells', 'with_ghost_cells',
     'InvalidQuantityError',
-<<<<<<< HEAD
-    'physics_properties', 'dynamics_properties',
-=======
     'DYNAMICS_PROPERTIES', 'PHYSICS_PROPERTIES',
->>>>>>> 0711559f
     'read_state', 'write_state', 'get_restart_names'
 ]
 
